/*
   Copyright @ 2021 bocloud <fushaosong@beyondcent.com>.

   Licensed under the Apache License, Version 2.0 (the "License");
   you may not use this file except in compliance with the License.
   You may obtain a copy of the License at

       http://www.apache.org/licenses/LICENSE-2.0

   Unless required by applicable law or agreed to in writing, software
   distributed under the License is distributed on an "AS IS" BASIS,
   WITHOUT WARRANTIES OR CONDITIONS OF ANY KIND, either express or implied.
   See the License for the specific language governing permissions and
   limitations under the License.
*/

package partition

import (
	"fmt"
	"sort"
	"strings"
	"testing"

	"github.com/anuvu/disko"
	"github.com/anuvu/disko/linux"
	"github.com/anuvu/disko/partid"
	"github.com/carina-io/carina/utils"
	"github.com/stretchr/testify/assert"
)

var localparttion = NewLocalPartitionImplement()

func TestScanAllDisk(t *testing.T) {
	diskSet, err := mysys.ScanAllDisks(matchAll)
	assert.NoError(t, err)
	t.Log(diskSet)
}
func TestScanDisks(t *testing.T) {

	diskSet, err := mysys.ScanDisks(matchAll, "/dev/loop2")
	assert.NoError(t, err)
	t.Log(diskSet)
}

func TestScanDisk(t *testing.T) {
	fname := "/dev/loop3"
	disk, err := mysys.ScanDisk(fname)
	assert.NoError(t, err)
	t.Log(disk.UdevInfo.Properties)
	t.Log(disk.Name)

	t.Log(disk.FreeSpacesWithMin(5000))
	t.Log(disk.FreeSpaces()[0].Size())

}

func TestGetDiskPartMaxNum(t *testing.T) {
	fname := "/dev/loop2"
	disk, err := mysys.ScanDisk(fname)
	assert.NoError(t, err)

	number := []int{}
	for k := range disk.Partitions {
		number = append(number, int(k))
	}
	sort.Ints(number)
	t.Log(number[0], number[len(number)-1])
	for _, v := range disk.FreeSpaces() {
		fmt.Println(v.Size())
	}

}

func TestAddPartition(t *testing.T) {
	fname := "/dev/loop2"
	var size uint64 = 50
	disk, err := mysys.ScanDisk(fname)
	assert.NoError(t, err)
	fs := disk.FreeSpacesWithMin(size)
	t.Log(fs)
	var partitionNum uint

	for i := uint(1); i < 128; i++ {
		if _, exists := disk.Partitions[i]; !exists {
			partitionNum = i
			break
		}
	}
	myGUID := disko.GenGUID()
	part := disko.Partition{
		Start:  fs[0].Start,
		Last:   fs[0].Last,
		Type:   partid.LinuxLVM,
		Name:   "test6",
		ID:     myGUID,
		Number: partitionNum,
	}

	err = mysys.CreatePartition(disk, part)
	assert.NoError(t, err)
	disk, err = mysys.ScanDisk(fname)
	assert.NoError(t, err)

	t.Logf("%s\n", disk.Details())
	assert.NoError(t, err)

}

func TestGetPartitions(t *testing.T) {
	lvName := "pvc-e11aa51b-2c8f-4de2-bee7-73a1af0a0c36"
	group := "csi-carina-raw/loop3"
	part, err := localparttion.GetPartition(utils.PartitionName(lvName), group)
	assert.NoError(t, err)
	disk, err := localparttion.ScanDisk(group)
	assert.NoError(t, err)
	name := linux.GetPartitionKname(disk.Path, part.Number)
	t.Log(name)
	partinfo, err := linux.GetUdevInfo(name)
	assert.NoError(t, err)
	t.Log(partinfo)

}

func TestCreatePartition(t *testing.T) {
	//name: 54cd2f39cf95 group: carina-raw-loop size: 13958643712
	size := 4747316223
	lvName := "pvc-58ad162c-1815-476b-9b3d-4735f652842e"
	err := localparttion.CreatePartition(utils.PartitionName(lvName), "carina-raw-loop/loop2", uint64(size))
	assert.NoError(t, err)
	disk, err := mysys.ScanDisk("/dev/loop2")
	assert.NoError(t, err)
	t.Log(disk.Partitions)
}

func TestUpdatePartition(t *testing.T) {
	size := 10747316223
	lvName := "pvc-58ad162c-1815-476b-9b3d-4735f652842e"
	group := "carina-raw-ssd/loop2"
	part, err := localparttion.GetPartition(utils.PartitionName(lvName), group)
	t.Log("number", part.Number, " name:", part.Name, " size ", part.Size())
	assert.NoError(t, err)
	err = localparttion.UpdatePartition(utils.PartitionName(lvName), group, uint64(size))
	assert.NoError(t, err)
<<<<<<< HEAD
	_, err = mysys.ScanDisk("/dev/loop2")
=======
	disk, err := mysys.ScanDisk("/dev/loop2")
>>>>>>> e71ea857
	assert.NoError(t, err)
	for _, v := range disk.Partitions {
		t.Log(v.Name, v.Number, v.Start, v.Last)
	}

}
func TestDeletePartitionByNumber(t *testing.T) {
	disk, err := mysys.ScanDisk("/dev/loop4")
	assert.NoError(t, err)
	for _, v := range disk.Partitions {
		err := localparttion.DeletePartitionByPartNumber(disk, v.Number)
		assert.NoError(t, err)
	}

	disk, err = mysys.ScanDisk("/dev/loop4")
	assert.NoError(t, err)
	t.Log(disk)

}

func TestDeletePartition(t *testing.T) {
	lvName := "pvc-58ad162c-1815-476b-9b3d-4735f652842e"
	err := localparttion.DeletePartition(utils.PartitionName(lvName), "carina-raw-loop/loop3")
	assert.NoError(t, err)
	_, err = mysys.ScanDisk("/dev/loop3")
	assert.NoError(t, err)

}

func TestAddDiskLoop(t *testing.T) {

	args := []string{"--size=100G", "/tmp/disk.device"}
	_, err := localparttion.Executor.ExecuteCommandWithOutput("truncate", args...)
	if err != nil {
		t.Errorf("run command truncate -size=100G /tmp/disk.device fail %s", err)
	}
	args = []string{"-f", "/tmp/disk.device"}
	_, err = localparttion.Executor.ExecuteCommandWithOutput("losetup", args...)
	if err != nil {
		t.Errorf("run command losetup  fail %s", err)
	}
	_, err = mysys.ScanDisk("/dev/loop1")
	assert.NoError(t, err)
}

func TestDelDiskLoop(t *testing.T) {

	args := []string{"-d", "/dev/loop2"}
	_, err := localparttion.Executor.ExecuteCommandWithOutput("losetup", args...)
	if err != nil {
		t.Errorf("run command losetup  fail %s", err)
	}

}

func TestClearPartition(t *testing.T) {

	disklist, err := localparttion.ListDevicesDetail("")
	if err != nil {
		t.Errorf("run command losetup  fail %s", err)
	}

	for _, d := range disklist {
		disk, err := mysys.ScanDisk(d.Name)
		if err != nil {
			t.Errorf("get disk info error %s", err.Error())

		}
		fmt.Println(disk.Partitions)
		t.Logf("disk path: %s ,parttions len %d", d.Name, len(disk.Partitions))
		if len(disk.Partitions) < 1 {
			continue
		}
		for _, p := range disk.Partitions {
			t.Logf("parttions %s", p.Name)
			if !strings.Contains(p.Name, "carina.io") {
				continue
			}
			t.Logf("remove parttions %s %d %d", p.Name, p.Start, p.Last)
			if err := localparttion.DeletePartitionByPartNumber(disk, p.Number); err != nil {
				t.Errorf("delete parttions in  %s device %d error %s", disk.Name, p.Number, err.Error())
			}

		}

	}

}<|MERGE_RESOLUTION|>--- conflicted
+++ resolved
@@ -142,11 +142,7 @@
 	assert.NoError(t, err)
 	err = localparttion.UpdatePartition(utils.PartitionName(lvName), group, uint64(size))
 	assert.NoError(t, err)
-<<<<<<< HEAD
-	_, err = mysys.ScanDisk("/dev/loop2")
-=======
 	disk, err := mysys.ScanDisk("/dev/loop2")
->>>>>>> e71ea857
 	assert.NoError(t, err)
 	for _, v := range disk.Partitions {
 		t.Log(v.Name, v.Number, v.Start, v.Last)
@@ -154,7 +150,7 @@
 
 }
 func TestDeletePartitionByNumber(t *testing.T) {
-	disk, err := mysys.ScanDisk("/dev/loop4")
+	disk, err := mysys.ScanDisk("/dev/loop2")
 	assert.NoError(t, err)
 	for _, v := range disk.Partitions {
 		err := localparttion.DeletePartitionByPartNumber(disk, v.Number)
@@ -169,9 +165,9 @@
 
 func TestDeletePartition(t *testing.T) {
 	lvName := "pvc-58ad162c-1815-476b-9b3d-4735f652842e"
-	err := localparttion.DeletePartition(utils.PartitionName(lvName), "carina-raw-loop/loop3")
-	assert.NoError(t, err)
-	_, err = mysys.ScanDisk("/dev/loop3")
+	err := localparttion.DeletePartition(utils.PartitionName(lvName), "carina-raw-loop/loop2")
+	assert.NoError(t, err)
+	_, err = mysys.ScanDisk("/dev/loop2")
 	assert.NoError(t, err)
 
 }
