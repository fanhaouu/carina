apiVersion: skaffold/v2beta7
kind: Config
build:
  artifacts:
  - image: registry.cn-qingdao.aliyuncs.com/zhangkai8048/carina
    context: .
    docker:
      dockerfile: Dockerfile    

deploy:
  helm:
    releases:
      - name: test-csi
        chartPath: ./charts
        setValues:
<<<<<<< HEAD
          image.carina.repository: registry.cn-hangzhou.aliyuncs.com/antmoveh/carina
          image.carina.tag: v0.9.0-46-g5d042b1-dirty
          image.carina.pullPolicy: Always
=======
          image.carina.repository: registry.cn-qingdao.aliyuncs.com/zhangkai8048/carina
          image.carina.tag: v0.9.0-48-gd3c893e-dirty
          image.carina.pullPolicy: IfNotPresent
>>>>>>> 2d9b7e56
        imageStrategy:
          helm: 
           explicitRegistry: true<|MERGE_RESOLUTION|>--- conflicted
+++ resolved
@@ -13,15 +13,9 @@
       - name: test-csi
         chartPath: ./charts
         setValues:
-<<<<<<< HEAD
           image.carina.repository: registry.cn-hangzhou.aliyuncs.com/antmoveh/carina
           image.carina.tag: v0.9.0-46-g5d042b1-dirty
           image.carina.pullPolicy: Always
-=======
-          image.carina.repository: registry.cn-qingdao.aliyuncs.com/zhangkai8048/carina
-          image.carina.tag: v0.9.0-48-gd3c893e-dirty
-          image.carina.pullPolicy: IfNotPresent
->>>>>>> 2d9b7e56
         imageStrategy:
           helm: 
            explicitRegistry: true